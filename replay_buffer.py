--- conflicted
+++ resolved
@@ -112,7 +112,6 @@
 
     #------------------------------------------------------------------------------
 
-<<<<<<< HEAD
         #TODO:  this section for debug only!
         self.agent_types = None
 
@@ -122,14 +121,12 @@
     #------------------------------------------------------------------------------
 
     """Add a new experience to memory."""
-=======
     """Add a new experience to the buffer.
 		We want to preserve existing 'good' experiences to a large extent.  When the
 		buffer gets full, it will push priming experiences off, but should retain any
 		other good experiences unless more than 50% of the buffer is already filled
 		with good ones.
 	"""
->>>>>>> e64cd72d
 
     def add(self,
              states         : {},           # dict of current states; each entry represents an agent type,
